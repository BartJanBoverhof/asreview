import React from 'react';
import { makeStyles } from '@material-ui/core/styles';
import Card from '@material-ui/core/Card';
import CardActionArea from '@material-ui/core/CardActionArea';
import CardContent from '@material-ui/core/CardContent';
<<<<<<< HEAD
import Chip from '@material-ui/core/Chip';
import Button from '@material-ui/core/Button';
=======
>>>>>>> e595f7df
import Typography from '@material-ui/core/Typography';
import purple from '@material-ui/core/colors/purple';

import store from './redux/store'
import { setProject } from './redux/actions'
import { projectModes } from './globals.js';

const useStyles = makeStyles(theme => ({
  root: {
    maxWidth: "100%",
  },
  content: {
    height: 140,
  },
  modeSimulate: {
    marginBottom: 4,
    backgroundColor: theme.palette.error.light
  },
  modeOracle: {
    marginBottom: 4,
    backgroundColor: theme.palette.warning.light,
  },
  modeExplore: {
    marginBottom: 4,
    backgroundColor: theme.palette.info.light,
  },
  description: {
    display: "-webkit-box",
    "-webkit-line-clamp": 3,
    "-webkit-box-orient": "vertical",
    overflow: "hidden",
  }
}));


const ProjectCard = (props) => {
  const classes = useStyles();

  // define classes
  const modeColors = {
     [projectModes.ORACLE]: classes.modeOracle,
     [projectModes.EXPLORATION]: classes.modeExplore,
     [projectModes.SIMULATION]: classes.modeSimulate,
  }

  const openExistingProject = () => {

    console.log("Opening existing project " + props.id)

    // set the state in the redux store
    store.dispatch(setProject(props.id))

    props.handleAppState("project-page")

  }

  return (
    <Card className={classes.root}>
<<<<<<< HEAD
      <CardActionArea>
=======
      <CardActionArea
        onClick={openExistingProject}
      >
>>>>>>> e595f7df
        <CardContent
          className={classes.content}
        >
          <Chip
            size="small"
            label={props.mode}
            className={props.mode && modeColors[props.mode]}
          />
          <Typography gutterBottom variant="h5" component="h2">
            {props.name}
          </Typography>
          <Typography
            variant="body2"
            color="textSecondary"
            component="p"
            className={classes.description}
          >
            {props.description}
          </Typography>
        </CardContent>
      </CardActionArea>
    </Card>
  );
}

export default ProjectCard;<|MERGE_RESOLUTION|>--- conflicted
+++ resolved
@@ -3,11 +3,7 @@
 import Card from '@material-ui/core/Card';
 import CardActionArea from '@material-ui/core/CardActionArea';
 import CardContent from '@material-ui/core/CardContent';
-<<<<<<< HEAD
 import Chip from '@material-ui/core/Chip';
-import Button from '@material-ui/core/Button';
-=======
->>>>>>> e595f7df
 import Typography from '@material-ui/core/Typography';
 import purple from '@material-ui/core/colors/purple';
 
@@ -66,13 +62,9 @@
 
   return (
     <Card className={classes.root}>
-<<<<<<< HEAD
-      <CardActionArea>
-=======
       <CardActionArea
         onClick={openExistingProject}
       >
->>>>>>> e595f7df
         <CardContent
           className={classes.content}
         >
